"""Stream class for Creative."""

from __future__ import annotations

from singer_sdk.streams.core import REPLICATION_INCREMENTAL
from singer_sdk.typing import (
    BooleanType,
    IntegerType,
    ObjectType,
    PropertiesList,
    Property,
    StringType,
)

from tap_facebook.client import FacebookStream


class CreativeStream(FacebookStream):
    """https://developers.facebook.com/docs/marketing-api/reference/ad-creative/."""

    """
    columns: columns which will be added to fields parameter in api
    name: stream name
    account_id: facebook account
    path: path which will be added to api url in client.py
    schema: instream schema
    tap_stream_id = stream id
    """

    columns = [  # noqa: RUF012
        "id",
        "account_id",
        "actor_id",
        "applink_treatment",
        "asset_feed_spec",
        "authorization_category",
        "body",
        "branded_content_sponsor_page_id",
        "bundle_folder_id",
        "call_to_action_type",
        "categorization_criteria",
        "category_media_source",
        "degrees_of_freedom_spec",
        "destination_set_id",
        "dynamic_ad_voice",
        "effective_authorization_category",
        "effective_instagram_media_id",
        "effective_instagram_story_id",
        "enable_direct_install",
        "image_hash",
        "image_url",
        "instagram_actor_id",
        "instagram_permalink_url",
        "instagram_story_id",
        "link_destination_display_url",
        "link_og_id",
        "link_url",
        "messenger_sponsored_message",
        "name",
        "object_id",
        "object_store_url",
        "object_story_id",
        "object_story_spec",
        "object_type",
        "object_url",
        "page_link",
        "page_message",
        "place_page_set_id",
        "platform_customizations",
        "playable_asset_id",
        "source_instagram_media_id",
        "status",
        "template_url",
        "thumbnail_id",
        "thumbnail_url",
        "title",
        "url_tags",
        "use_page_actor_override",
        "video_id",
    ]

    name = "creatives"
    path = f"/adcreatives?fields={columns}"
    tap_stream_id = "creatives"
    replication_method = REPLICATION_INCREMENTAL
    replication_key = "id"

    schema = PropertiesList(
        Property("id", StringType),
        Property("account_id", StringType),
        Property("actor_id", StringType),
        Property("applink_treatment", StringType),
        Property(
            "asset_feed_spec",
            ObjectType(),
        ),
        Property("authorization_category", StringType),
        Property("body", StringType),
        Property("branded_content_sponsor_page_id", StringType),
        Property("bundle_folder_id", StringType),
        Property("call_to_action_type", StringType),
        Property("categorization_criteria", StringType),
        Property("category_media_source", StringType),
        Property("degrees_of_freedom_spec", ObjectType()),
        Property("destination_set_id", StringType),
        Property("dynamic_ad_voice", StringType),
        Property("effective_authorization_category", StringType),
        Property("effective_instagram_media_id", StringType),
<<<<<<< HEAD
        Property("effective_instagram_story_id", StringType),
        Property("effective_object_story_id", StringType),
=======
>>>>>>> e6d3c119
        Property("enable_direct_install", BooleanType),
        Property("image_hash", StringType),
        Property("image_url", StringType),
        Property("instagram_actor_id", StringType),
        Property("instagram_permalink_url", StringType),
        Property("instagram_story_id", StringType),
        Property("link_destination_display_url", StringType),
        Property("link_og_id", StringType),
        Property("link_url", StringType),
        Property("messenger_sponsored_message", StringType),
        Property("name", StringType),
        Property("object_id", StringType),
        Property("object_store_url", StringType),
        Property("object_story_id", StringType),
        Property("object_story_spec", ObjectType()),
        Property("object_type", StringType),
        Property("object_url", StringType),
        Property("page_link", StringType),
        Property("page_message", StringType),
        Property("place_page_set_id", IntegerType),
        Property("platform_customizations", StringType),
        Property("playable_asset_id", IntegerType),
        Property("source_instagram_media_id", StringType),
        Property("status", StringType),
        Property("template_url", StringType),
        Property("thumbnail_id", StringType),
        Property("thumbnail_url", StringType),
        Property("title", StringType),
        Property("url_tags", StringType),
        Property("use_page_actor_override", BooleanType),
        Property("video_id", StringType),
        Property(
            "template_url_spec",
            ObjectType(
                Property(
                    "android",
                    ObjectType(
                        Property("app_name", StringType),
                        Property("package", StringType),
                        Property("url", StringType),
                    ),
                ),
                Property(
                    "config",
                    ObjectType(
                        Property("app_id", StringType),
                    ),
                ),
                Property(
                    "ios",
                    ObjectType(
                        Property("app_name", StringType),
                        Property("app_store_id", StringType),
                        Property("url", StringType),
                    ),
                ),
                Property(
                    "ipad",
                    ObjectType(
                        Property("app_name", StringType),
                        Property("app_store_id", StringType),
                        Property("url", StringType),
                    ),
                ),
                Property(
                    "iphone",
                    ObjectType(
                        Property("app_name", StringType),
                        Property("app_store_id", StringType),
                        Property("url", StringType),
                    ),
                ),
                Property(
                    "web",
                    ObjectType(
                        Property("should_fallback", StringType),
                        Property("url", StringType),
                    ),
                ),
                Property(
                    "windows_phone",
                    ObjectType(
                        Property("app_id", StringType),
                        Property("app_name", StringType),
                        Property("url", StringType),
                    ),
                ),
            ),
        ),
        Property("product_set_id", StringType),
        Property("carousel_ad_link", StringType),
    ).to_dict()<|MERGE_RESOLUTION|>--- conflicted
+++ resolved
@@ -106,11 +106,6 @@
         Property("dynamic_ad_voice", StringType),
         Property("effective_authorization_category", StringType),
         Property("effective_instagram_media_id", StringType),
-<<<<<<< HEAD
-        Property("effective_instagram_story_id", StringType),
-        Property("effective_object_story_id", StringType),
-=======
->>>>>>> e6d3c119
         Property("enable_direct_install", BooleanType),
         Property("image_hash", StringType),
         Property("image_url", StringType),
